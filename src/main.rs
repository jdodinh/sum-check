use ark_poly::DenseMVPolynomial;
use ark_poly::multivariate::{SparsePolynomial, SparseTerm, Term};
use crate::polynomial::ProductMLPolynomial;
use crate::field::Field64 as F;
use crate::protocol::*;

mod protocol;
mod field;
mod polynomial;

fn main() {
<<<<<<< HEAD

    /// The protocol works any time 'poly' is a list of multilinear polynomials. The polynomial used
    /// is the product of these polynomials.
=======
>>>>>>> 2454f6e9
    let poly: ProductMLPolynomial = vec![
        SparsePolynomial::from_coefficients_vec(
            3,
            Vec::from([
<<<<<<< HEAD
                (F::from(1), SparseTerm::new(vec![(0, 1), (2,1)])),
=======
                (F::from(1), SparseTerm::new(vec![(0, 1)])),
>>>>>>> 2454f6e9
                (F::from(1), SparseTerm::new(vec![(1, 1)])),
                (F::from(1), SparseTerm::new(vec![(2, 1)])),
            ])
        ),
        SparsePolynomial::from_coefficients_vec(
            3,
            Vec::from([
                (F::from(1), SparseTerm::new(vec![(0, 1)])),
                (F::from(1), SparseTerm::new(vec![(1, 1)])),
                (F::from(1), SparseTerm::new(vec![(2, 1)])),
            ])
        ),
        SparsePolynomial::from_coefficients_vec(
            3,
            Vec::from([
                (F::from(1), SparseTerm::new(vec![(0, 1)])),
<<<<<<< HEAD
                (F::from(1), SparseTerm::new(vec![(1, 1)])),
=======
                (F::from(1), SparseTerm::new(vec![(1, 4)])),
>>>>>>> 2454f6e9
                (F::from(1), SparseTerm::new(vec![(2, 1)])),
            ])
        )];
    let (num_vars, claimed_sum, prover_state, verifier_state) = setup_protocol(&poly);
    let transcript = orchestrate_protocol(num_vars, claimed_sum, prover_state, verifier_state);
<<<<<<< HEAD
    if transcript.accept {
        println!("The verifier accepts the claim.");
    } else {
        println!("The verifier accepts the claim.");
    }
=======
    assert!(transcript.accept)
>>>>>>> 2454f6e9
}
<|MERGE_RESOLUTION|>--- conflicted
+++ resolved
@@ -9,21 +9,13 @@
 mod polynomial;
 
 fn main() {
-<<<<<<< HEAD
-
     /// The protocol works any time 'poly' is a list of multilinear polynomials. The polynomial used
     /// is the product of these polynomials.
-=======
->>>>>>> 2454f6e9
     let poly: ProductMLPolynomial = vec![
         SparsePolynomial::from_coefficients_vec(
             3,
             Vec::from([
-<<<<<<< HEAD
                 (F::from(1), SparseTerm::new(vec![(0, 1), (2,1)])),
-=======
-                (F::from(1), SparseTerm::new(vec![(0, 1)])),
->>>>>>> 2454f6e9
                 (F::from(1), SparseTerm::new(vec![(1, 1)])),
                 (F::from(1), SparseTerm::new(vec![(2, 1)])),
             ])
@@ -40,23 +32,15 @@
             3,
             Vec::from([
                 (F::from(1), SparseTerm::new(vec![(0, 1)])),
-<<<<<<< HEAD
                 (F::from(1), SparseTerm::new(vec![(1, 1)])),
-=======
-                (F::from(1), SparseTerm::new(vec![(1, 4)])),
->>>>>>> 2454f6e9
                 (F::from(1), SparseTerm::new(vec![(2, 1)])),
             ])
         )];
     let (num_vars, claimed_sum, prover_state, verifier_state) = setup_protocol(&poly);
     let transcript = orchestrate_protocol(num_vars, claimed_sum, prover_state, verifier_state);
-<<<<<<< HEAD
     if transcript.accept {
         println!("The verifier accepts the claim.");
     } else {
         println!("The verifier accepts the claim.");
     }
-=======
-    assert!(transcript.accept)
->>>>>>> 2454f6e9
 }
